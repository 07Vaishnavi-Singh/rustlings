--- conflicted
+++ resolved
@@ -196,11 +196,7 @@
     if no_emoji {
         println!("\n~*~ {success_msg} ~*~\n");
     } else {
-<<<<<<< HEAD
-        println!("🎉 🎉 {success_msg} 🎉 🎉")
-=======
-        println!("\n🎉 🎉  {success_msg} 🎉 🎉\n");
->>>>>>> 9691c3cb
+        println!("\n🎉 🎉 {success_msg} 🎉 🎉\n");
     }
 
     if let Some(output) = prompt_output {
