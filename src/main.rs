use crate::exercise::{Exercise, ExerciseList};
use crate::project::RustAnalyzerProject;
use crate::run::{reset, run};
use crate::verify::verify;
use clap::{Parser, Subcommand};
use console::Emoji;
use notify_debouncer_mini::notify::{self, RecursiveMode};
use notify_debouncer_mini::{new_debouncer, DebouncedEventKind};
use std::ffi::OsStr;
use std::fs;
use std::io::{self, prelude::*};
use std::path::Path;
use std::process::Command;
use std::sync::atomic::{AtomicBool, Ordering};
use std::sync::mpsc::{channel, RecvTimeoutError};
use std::sync::{Arc, Mutex};
use std::thread;
use std::time::Duration;

#[macro_use]
mod ui;

mod exercise;
mod project;
mod run;
mod verify;

/// Rustlings is a collection of small exercises to get you used to writing and reading Rust code
#[derive(Parser)]
#[command(version)]
struct Args {
    /// Show outputs from the test exercises
    #[arg(long)]
    nocapture: bool,
    #[command(subcommand)]
    command: Option<Subcommands>,
}

#[derive(Subcommand)]
enum Subcommands {
    /// Verify all exercises according to the recommended order
    Verify,
    /// Rerun `verify` when files were edited
    Watch {
        /// Show hints on success
        #[arg(long)]
        success_hints: bool,
    },
    /// Run/Test a single exercise
    Run {
        /// The name of the exercise
        name: String,
    },
    /// Reset a single exercise using "git stash -- <filename>"
    Reset {
        /// The name of the exercise
        name: String,
    },
    /// Return a hint for the given exercise
    Hint {
        /// The name of the exercise
        name: String,
    },
    /// List the exercises available in Rustlings
    List {
        /// Show only the paths of the exercises
        #[arg(short, long)]
        paths: bool,
        /// Show only the names of the exercises
        #[arg(short, long)]
        names: bool,
        /// Provide a string to match exercise names.
        /// Comma separated patterns are accepted
        #[arg(short, long)]
        filter: Option<String>,
        /// Display only exercises not yet solved
        #[arg(short, long)]
        unsolved: bool,
        /// Display only exercises that have been solved
        #[arg(short, long)]
        solved: bool,
    },
    /// Enable rust-analyzer for exercises
    Lsp,
}

fn main() {
    let args = Args::parse();

    if args.command.is_none() {
        println!("\n{WELCOME}\n");
    }

    if !Path::new("info.toml").exists() {
        println!(
            "{} must be run from the rustlings directory",
            std::env::current_exe().unwrap().to_str().unwrap()
        );
        println!("Try `cd rustlings/`!");
        std::process::exit(1);
    }

    if which::which("rustc").is_err() {
        println!("We cannot find `rustc`.");
        println!("Try running `rustc --version` to diagnose your problem.");
        println!("For instructions on how to install Rust, check the README.");
        std::process::exit(1);
    }

    let toml_str = &fs::read_to_string("info.toml").unwrap();
    let exercises = toml::from_str::<ExerciseList>(toml_str).unwrap().exercises;
    let verbose = args.nocapture;

    let command = args.command.unwrap_or_else(|| {
        println!("{DEFAULT_OUT}\n");
        std::process::exit(0);
    });

    match command {
        Subcommands::List {
            paths,
            names,
            filter,
            unsolved,
            solved,
        } => {
            if !paths && !names {
                println!("{:<17}\t{:<46}\t{:<7}", "Name", "Path", "Status");
            }
            let mut exercises_done: u16 = 0;
            let filters = filter.clone().unwrap_or_default().to_lowercase();
            exercises.iter().for_each(|e| {
                let fname = format!("{}", e.path.display());
                let filter_cond = filters
                    .split(',')
                    .filter(|f| !f.trim().is_empty())
                    .any(|f| e.name.contains(f) || fname.contains(f));
                let status = if e.looks_done() {
                    exercises_done += 1;
                    "Done"
                } else {
                    "Pending"
                };
                let solve_cond = {
                    (e.looks_done() && solved)
                        || (!e.looks_done() && unsolved)
                        || (!solved && !unsolved)
                };
                if solve_cond && (filter_cond || filter.is_none()) {
                    let line = if paths {
                        format!("{fname}\n")
                    } else if names {
                        format!("{}\n", e.name)
                    } else {
                        format!("{:<17}\t{fname:<46}\t{status:<7}\n", e.name)
                    };
                    // Somehow using println! leads to the binary panicking
                    // when its output is piped.
                    // So, we're handling a Broken Pipe error and exiting with 0 anyway
                    let stdout = std::io::stdout();
                    {
                        let mut handle = stdout.lock();
                        handle.write_all(line.as_bytes()).unwrap_or_else(|e| {
                            match e.kind() {
                                std::io::ErrorKind::BrokenPipe => std::process::exit(0),
                                _ => std::process::exit(1),
                            };
                        });
                    }
                }
            });
            let percentage_progress = exercises_done as f32 / exercises.len() as f32 * 100.0;
            println!(
                "Progress: You completed {} / {} exercises ({:.1} %).",
                exercises_done,
                exercises.len(),
                percentage_progress
            );
            std::process::exit(0);
        }

        Subcommands::Run { name } => {
            let exercise = find_exercise(&name, &exercises);

            run(exercise, verbose).unwrap_or_else(|_| std::process::exit(1));
        }

        Subcommands::Reset { name } => {
            let exercise = find_exercise(&name, &exercises);

            reset(exercise).unwrap_or_else(|_| std::process::exit(1));
        }

        Subcommands::Hint { name } => {
            let exercise = find_exercise(&name, &exercises);

            println!("{}", exercise.hint);
        }

        Subcommands::Verify => {
            verify(&exercises, (0, exercises.len()), verbose, false)
                .unwrap_or_else(|_| std::process::exit(1));
        }

        Subcommands::Lsp => {
            let mut project = RustAnalyzerProject::new();
            project
                .get_sysroot_src()
                .expect("Couldn't find toolchain path, do you have `rustc` installed?");
            project
                .exercises_to_json()
                .expect("Couldn't parse rustlings exercises files");

            if project.crates.is_empty() {
                println!("Failed find any exercises, make sure you're in the `rustlings` folder");
            } else if project.write_to_disk().is_err() {
                println!("Failed to write rust-project.json to disk for rust-analyzer");
            } else {
                println!("Successfully generated rust-project.json");
                println!("rust-analyzer will now parse exercises, restart your language server or editor");
            }
        }

        Subcommands::Watch { success_hints } => match watch(&exercises, verbose, success_hints) {
            Err(e) => {
                println!("Error: Could not watch your progress. Error message was {e:?}.");
                println!("Most likely you've run out of disk space or your 'inotify limit' has been reached.");
                std::process::exit(1);
            }
            Ok(WatchStatus::Finished) => {
                println!(
                    "{emoji} All exercises completed! {emoji}",
                    emoji = Emoji("🎉", "★")
                );
                println!("\n{FENISH_LINE}\n");
            }
            Ok(WatchStatus::Unfinished) => {
                println!("We hope you're enjoying learning about Rust!");
                println!("If you want to continue working on the exercises at a later point, you can simply run `rustlings watch` again");
            }
        },
    }
}

fn spawn_watch_shell(
    failed_exercise_hint: &Arc<Mutex<Option<String>>>,
    should_quit: Arc<AtomicBool>,
) {
    let failed_exercise_hint = Arc::clone(failed_exercise_hint);
    println!("Welcome to watch mode! You can type 'help' to get an overview of the commands you can use here.");
    thread::spawn(move || loop {
        let mut input = String::new();
        match io::stdin().read_line(&mut input) {
            Ok(_) => {
                let input = input.trim();
                if input == "hint" {
                    if let Some(hint) = &*failed_exercise_hint.lock().unwrap() {
                        println!("{hint}");
                    }
                } else if input == "clear" {
                    println!("\x1B[2J\x1B[1;1H");
                } else if input.eq("quit") {
                    should_quit.store(true, Ordering::SeqCst);
                    println!("Bye!");
                } else if input.eq("help") {
                    println!("Commands available to you in watch mode:");
                    println!("  hint   - prints the current exercise's hint");
                    println!("  clear  - clears the screen");
                    println!("  quit   - quits watch mode");
                    println!("  !<cmd> - executes a command, like `!rustc --explain E0381`");
                    println!("  help   - displays this help message");
                    println!();
                    println!("Watch mode automatically re-evaluates the current exercise");
                    println!("when you edit a file's contents.")
                } else if let Some(cmd) = input.strip_prefix('!') {
                    let parts: Vec<&str> = cmd.split_whitespace().collect();
                    if parts.is_empty() {
                        println!("no command provided");
                    } else if let Err(e) = Command::new(parts[0]).args(&parts[1..]).status() {
                        println!("failed to execute command `{cmd}`: {e}");
                    }
                } else {
                    println!("unknown command: {input}");
                }
            }
            Err(error) => println!("error reading command: {error}"),
        }
    });
}

fn find_exercise<'a>(name: &str, exercises: &'a [Exercise]) -> &'a Exercise {
    if name == "next" {
        exercises
            .iter()
            .find(|e| !e.looks_done())
            .unwrap_or_else(|| {
                println!("🎉 Congratulations! You have done all the exercises!");
                println!("🔚 There are no more exercises to do next!");
                std::process::exit(1)
            })
    } else {
        exercises
            .iter()
            .find(|e| e.name == name)
            .unwrap_or_else(|| {
                println!("No exercise found for '{name}'!");
                std::process::exit(1)
            })
    }
}

enum WatchStatus {
    Finished,
    Unfinished,
}

fn watch(
    exercises: &[Exercise],
    verbose: bool,
    success_hints: bool,
) -> notify::Result<WatchStatus> {
    /* Clears the terminal with an ANSI escape code.
    Works in UNIX and newer Windows terminals. */
    fn clear_screen() {
        println!("\x1Bc");
    }

    let (tx, rx) = channel();
    let should_quit = Arc::new(AtomicBool::new(false));

    let mut debouncer = new_debouncer(Duration::from_secs(1), tx)?;
    debouncer
        .watcher()
        .watch(Path::new("./exercises"), RecursiveMode::Recursive)?;

    clear_screen();

    let failed_exercise_hint = match verify(
        exercises.iter(),
        (0, exercises.len()),
        verbose,
        success_hints,
    ) {
        Ok(_) => return Ok(WatchStatus::Finished),
        Err(exercise) => Arc::new(Mutex::new(Some(exercise.hint.clone()))),
    };
    spawn_watch_shell(&failed_exercise_hint, Arc::clone(&should_quit));
    loop {
        match rx.recv_timeout(Duration::from_secs(1)) {
            Ok(event) => match event {
                Ok(events) => {
                    for event in events {
                        let event_path = event.path;
                        if event.kind == DebouncedEventKind::Any
                            && event_path.extension() == Some(OsStr::new("rs"))
                            && event_path.exists()
                        {
                            let filepath = event_path.as_path().canonicalize().unwrap();
                            let pending_exercises =
                                exercises
                                    .iter()
                                    .find(|e| filepath.ends_with(&e.path))
                                    .into_iter()
                                    .chain(exercises.iter().filter(|e| {
                                        !e.looks_done() && !filepath.ends_with(&e.path)
                                    }));
                            let num_done = exercises
                                .iter()
                                .filter(|e| e.looks_done() && !filepath.ends_with(&e.path))
                                .count();
                            clear_screen();
                            match verify(
                                pending_exercises,
                                (num_done, exercises.len()),
                                verbose,
                                success_hints,
                            ) {
                                Ok(_) => return Ok(WatchStatus::Finished),
                                Err(exercise) => {
                                    let mut failed_exercise_hint =
                                        failed_exercise_hint.lock().unwrap();
                                    *failed_exercise_hint = Some(exercise.hint.clone());
                                }
                            }
                        }
                    }
                }
                Err(e) => println!("watch error: {e:?}"),
            },
            Err(RecvTimeoutError::Timeout) => {
                // the timeout expired, just check the `should_quit` variable below then loop again
            }
            Err(e) => println!("watch error: {e:?}"),
        }
        // Check if we need to exit
        if should_quit.load(Ordering::SeqCst) {
            return Ok(WatchStatus::Unfinished);
        }
    }
}

<<<<<<< HEAD
const DEFAULT_OUT: &str = r#"Thanks for installing Rustlings!
=======
fn rustc_exists() -> bool {
    Command::new("rustc")
        .args(["--version"])
        .stdout(Stdio::null())
        .stderr(Stdio::null())
        .stdin(Stdio::null())
        .spawn()
        .and_then(|mut child| child.wait())
        .map(|status| status.success())
        .unwrap_or(false)
}

const DEFAULT_OUT: &str = "Thanks for installing Rustlings!
>>>>>>> 87ca05b4

Is this your first time? Don't worry, Rustlings was made for beginners! We are
going to teach you a lot of things about Rust, but before we can get
started, here's a couple of notes about how Rustlings operates:

1. The central concept behind Rustlings is that you solve exercises. These
   exercises usually have some sort of syntax error in them, which will cause
   them to fail compilation or testing. Sometimes there's a logic error instead
   of a syntax error. No matter what error, it's your job to find it and fix it!
   You'll know when you fixed it because then, the exercise will compile and
   Rustlings will be able to move on to the next exercise.
2. If you run Rustlings in watch mode (which we recommend), it'll automatically
   start with the first exercise. Don't get confused by an error message popping
   up as soon as you run Rustlings! This is part of the exercise that you're
   supposed to solve, so open the exercise file in an editor and start your
   detective work!
3. If you're stuck on an exercise, there is a helpful hint you can view by typing
   'hint' (in watch mode), or running `rustlings hint exercise_name`.
4. If an exercise doesn't make sense to you, feel free to open an issue on GitHub!
   (https://github.com/rust-lang/rustlings/issues/new). We look at every issue,
   and sometimes, other learners do too so you can help each other out!
5. If you want to use `rust-analyzer` with exercises, which provides features like
   autocompletion, run the command `rustlings lsp`.

Got all that? Great! To get started, run `rustlings watch` in order to get the first
exercise. Make sure to have your editor open!";

const FENISH_LINE: &str = "+----------------------------------------------------+
|          You made it to the Fe-nish line!          |
+--------------------------  ------------------------+
                           \\/\x1b[31m
     ▒▒          ▒▒▒▒▒▒▒▒      ▒▒▒▒▒▒▒▒          ▒▒
   ▒▒▒▒  ▒▒    ▒▒        ▒▒  ▒▒        ▒▒    ▒▒  ▒▒▒▒
   ▒▒▒▒  ▒▒  ▒▒            ▒▒            ▒▒  ▒▒  ▒▒▒▒
 ░░▒▒▒▒░░▒▒  ▒▒            ▒▒            ▒▒  ▒▒░░▒▒▒▒
   ▓▓▓▓▓▓▓▓  ▓▓      ▓▓██  ▓▓  ▓▓██      ▓▓  ▓▓▓▓▓▓▓▓
     ▒▒▒▒    ▒▒      ████  ▒▒  ████      ▒▒░░  ▒▒▒▒
       ▒▒  ▒▒▒▒▒▒        ▒▒▒▒▒▒        ▒▒▒▒▒▒  ▒▒
         ▒▒▒▒▒▒▒▒▒▒▓▓▓▓▓▓▒▒▒▒▒▒▒▒▓▓▒▒▓▓▒▒▒▒▒▒▒▒
           ▒▒▒▒▒▒▒▒▒▒▒▒▒▒▒▒▒▒▒▒▒▒▒▒▒▒▒▒▒▒▒▒▒▒
             ▒▒▒▒▒▒▒▒▒▒██▒▒▒▒▒▒██▒▒▒▒▒▒▒▒▒▒
           ▒▒  ▒▒▒▒▒▒▒▒▒▒██████▒▒▒▒▒▒▒▒▒▒  ▒▒
         ▒▒    ▒▒▒▒▒▒▒▒▒▒▒▒▒▒▒▒▒▒▒▒▒▒▒▒▒▒    ▒▒
       ▒▒    ▒▒    ▒▒▒▒▒▒▒▒▒▒▒▒▒▒▒▒▒▒    ▒▒    ▒▒
       ▒▒  ▒▒    ▒▒                  ▒▒    ▒▒  ▒▒
           ▒▒  ▒▒                      ▒▒  ▒▒\x1b[0m

We hope you enjoyed learning about the various aspects of Rust!
If you noticed any issues, please don't hesitate to report them to our repo.
You can also contribute your own exercises to help the greater community!

Before reporting an issue or contributing, please read our guidelines:
https://github.com/rust-lang/rustlings/blob/main/CONTRIBUTING.md";

const WELCOME: &str = r"       welcome to...
                 _   _ _
  _ __ _   _ ___| |_| (_)_ __   __ _ ___
 | '__| | | / __| __| | | '_ \ / _` / __|
 | |  | |_| \__ \ |_| | | | | | (_| \__ \
 |_|   \__,_|___/\__|_|_|_| |_|\__, |___/
                               |___/";<|MERGE_RESOLUTION|>--- conflicted
+++ resolved
@@ -399,23 +399,7 @@
     }
 }
 
-<<<<<<< HEAD
-const DEFAULT_OUT: &str = r#"Thanks for installing Rustlings!
-=======
-fn rustc_exists() -> bool {
-    Command::new("rustc")
-        .args(["--version"])
-        .stdout(Stdio::null())
-        .stderr(Stdio::null())
-        .stdin(Stdio::null())
-        .spawn()
-        .and_then(|mut child| child.wait())
-        .map(|status| status.success())
-        .unwrap_or(false)
-}
-
 const DEFAULT_OUT: &str = "Thanks for installing Rustlings!
->>>>>>> 87ca05b4
 
 Is this your first time? Don't worry, Rustlings was made for beginners! We are
 going to teach you a lot of things about Rust, but before we can get
