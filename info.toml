# INTRO

[[exercises]]
name = "intro1"
path = "exercises/intro/intro1.rs"
mode = "compile"
hint = """
Remove the I AM NOT DONE comment in the exercises/intro/intro1.rs file
to move on to the next exercise."""

[[exercises]]
name = "intro2"
path = "exercises/intro/intro2.rs"
mode = "compile"
hint = """
Add an argument after the format string."""

# VARIABLES

[[exercises]]
name = "variables1"
path = "exercises/variables/variables1.rs"
mode = "compile"
hint = """
The declaration in the first line in the main function is missing a keyword
that is needed in Rust to create a new variable binding."""

[[exercises]]
name = "variables2"
path = "exercises/variables/variables2.rs"
mode = "compile"
hint = """
The compiler message is saying that Rust cannot infer the type that the
variable binding `x` has with what is given here.
What happens if you annotate the first line in the main function with a type annotation?
What if you give x a value?
What if you do both?
What type should x be, anyway?
What if x is the same type as 10? What if it's a different type?"""

[[exercises]]
name = "variables3"
path = "exercises/variables/variables3.rs"
mode = "compile"
hint = """
Oops! In this exercise, we have a variable binding that we've created on
in the first line in the main function, and we're trying to use it in the next line,
but we haven't given it a value.
We can't print out something that isn't there; try giving x a value!
This is an error that can cause bugs that's very easy to make in any
programming language -- thankfully the Rust compiler has caught this for us!"""

[[exercises]]
name = "variables4"
path = "exercises/variables/variables4.rs"
mode = "compile"
hint = """
In Rust, variable bindings are immutable by default. But here we're trying
to reassign a different value to x! There's a keyword we can use to make
a variable binding mutable instead."""

[[exercises]]
name = "variables5"
path = "exercises/variables/variables5.rs"
mode = "compile"
hint = """
In variables4 we already learned how to make an immutable variable mutable
using a special keyword. Unfortunately this doesn't help us much in this exercise
because we want to assign a different typed value to an existing variable. Sometimes
you may also like to reuse existing variable names because you are just converting
values to different types like in this exercise.
Fortunately Rust has a powerful solution to this problem: 'Shadowing'!
You can read more about 'Shadowing' in the book's section 'Variables and Mutability':
https://doc.rust-lang.org/book/ch03-01-variables-and-mutability.html#shadowing
Try to solve this exercise afterwards using this technique."""

[[exercises]]
name = "variables6"
path = "exercises/variables/variables6.rs"
mode = "compile"
hint = """
We know about variables and mutability, but there is another important type of
variable available: constants.
Constants are always immutable and they are declared with keyword 'const' rather
than keyword 'let'.
Constants types must also always be annotated.

Read more about constants and the differences between variables and constants under 'Constants' in the book's section 'Variables and Mutability':
https://doc.rust-lang.org/book/ch03-01-variables-and-mutability.html#constants
"""

# FUNCTIONS

[[exercises]]
name = "functions1"
path = "exercises/functions/functions1.rs"
mode = "compile"
hint = """
This main function is calling a function that it expects to exist, but the
function doesn't exist. It expects this function to have the name `call_me`.
It expects this function to not take any arguments and not return a value.
Sounds a lot like `main`, doesn't it?"""

[[exercises]]
name = "functions2"
path = "exercises/functions/functions2.rs"
mode = "compile"
hint = """
Rust requires that all parts of a function's signature have type annotations,
but `call_me` is missing the type annotation of `num`."""

[[exercises]]
name = "functions3"
path = "exercises/functions/functions3.rs"
mode = "compile"
hint = """
This time, the function *declaration* is okay, but there's something wrong
with the place where we're calling the function.
As a reminder, you can freely play around with different solutions in Rustlings!
Watch mode will only jump to the next exercise if you remove the I AM NOT DONE comment."""

[[exercises]]
name = "functions4"
path = "exercises/functions/functions4.rs"
mode = "compile"
hint = """
The error message points to the function `sale_price` and says it expects a type
after the `->`. This is where the function's return type should be -- take a look at
the `is_even` function for an example!

Also: Did you figure out that, technically, u32 would be the more fitting type
for the prices here, since they can't be negative? If so, kudos!"""

[[exercises]]
name = "functions5"
path = "exercises/functions/functions5.rs"
mode = "compile"
hint = """
This is a really common error that can be fixed by removing one character.
It happens because Rust distinguishes between expressions and statements: expressions return a value based on their operand(s), and statements simply return a () type which behaves just like `void` in C/C++ language.
We want to return a value of `i32` type from the `square` function, but it is returning a `()` type...
They are not the same. There are two solutions:
1. Add a `return` ahead of `num * num;`
2. remove `;`, make it to be `num * num`"""

# IF

[[exercises]]
name = "if1"
path = "exercises/if/if1.rs"
mode = "test"
hint = """
It's possible to do this in one line if you would like!
Some similar examples from other languages:
- In C(++) this would be: `a > b ? a : b`
- In Python this would be:  `a if a > b else b`
Remember in Rust that:
- the `if` condition does not need to be surrounded by parentheses
- `if`/`else` conditionals are expressions
- Each condition is followed by a `{}` block."""

[[exercises]]
name = "if2"
path = "exercises/if/if2.rs"
mode = "test"
hint = """
For that first compiler error, it's important in Rust that each conditional
block returns the same type! To get the tests passing, you will need a couple
conditions checking different input values."""

[[exercises]]
name = "if3"
path = "exercises/if/if3.rs"
mode = "test"
hint = """
In Rust, every arm of an `if` expression has to return the same type of value. Make sure the type is consistent across all arms."""

# QUIZ 1

[[exercises]]
name = "quiz1"
path = "exercises/quiz1.rs"
mode = "test"
hint = "No hints this time ;)"

# PRIMITIVE TYPES

[[exercises]]
name = "primitive_types1"
path = "exercises/primitive_types/primitive_types1.rs"
mode = "compile"
hint = "No hints this time ;)"

[[exercises]]
name = "primitive_types2"
path = "exercises/primitive_types/primitive_types2.rs"
mode = "compile"
hint = "No hints this time ;)"

[[exercises]]
name = "primitive_types3"
path = "exercises/primitive_types/primitive_types3.rs"
mode = "compile"
hint = """
There's a shorthand to initialize Arrays with a certain size that does not
require you to type in 100 items (but you certainly can if you want!).
For example, you can do:
let array = ["Are we there yet?"; 10];

Bonus: what are some other things you could have that would return true
for `a.len() >= 100`?"""

[[exercises]]
name = "primitive_types4"
path = "exercises/primitive_types/primitive_types4.rs"
mode = "test"
hint = """
Take a look at the Understanding Ownership -> Slices -> Other Slices section of the book:
https://doc.rust-lang.org/book/ch04-03-slices.html
and use the starting and ending (plus one) indices of the items in the Array
that you want to end up in the slice.

If you're curious why the first argument of `assert_eq!` does not
have an ampersand for a reference since the second argument is a
reference, take a look at the coercion chapter of the nomicon:
https://doc.rust-lang.org/nomicon/coercions.html"""

[[exercises]]
name = "primitive_types5"
path = "exercises/primitive_types/primitive_types5.rs"
mode = "compile"
hint = """
Take a look at the Data Types -> The Tuple Type section of the book:
https://doc.rust-lang.org/book/ch03-02-data-types.html#the-tuple-type
Particularly the part about destructuring (second to last example in the section).
You'll need to make a pattern to bind `name` and `age` to the appropriate parts
of the tuple. You can do it!!"""

[[exercises]]
name = "primitive_types6"
path = "exercises/primitive_types/primitive_types6.rs"
mode = "test"
hint = """
While you could use a destructuring `let` for the tuple here, try
indexing into it instead, as explained in the last example of the
Data Types -> The Tuple Type section of the book:
https://doc.rust-lang.org/book/ch03-02-data-types.html#the-tuple-type
Now you have another tool in your toolbox!"""

# VECS

[[exercises]]
name = "vecs1"
path = "exercises/vecs/vecs1.rs"
mode = "test"
hint = """
In Rust, there are two ways to define a Vector.
1. One way is to use the `Vec::new()` function to create a new vector
  and fill it with the `push()` method.
2. The second way, which is simpler is to use the `vec![]` macro and
  define your elements inside the square brackets.
Check this chapter: https://doc.rust-lang.org/stable/book/ch08-01-vectors.html
of the Rust book to learn more.
"""

[[exercises]]
name = "vecs2"
path = "exercises/vecs/vecs2.rs"
mode = "test"
hint = """
Hint 1: In the code, the variable `element` represents an item from the Vec as it is being iterated.
Can you try multiplying this?

Hint 2: For the first function, there's a way to directly access the numbers stored
in the Vec, using the * dereference operator. You can both access and write to the
number that way.

After you've completed both functions, decide for yourself which approach you like
better. What do you think is the more commonly used pattern under Rust developers?
"""

# MOVE SEMANTICS

[[exercises]]
name = "move_semantics1"
path = "exercises/move_semantics/move_semantics1.rs"
mode = "test"
hint = """
So you've got the "cannot borrow immutable local variable `vec` as mutable" error on the line
where we push an element to the vector, right?
The fix for this is going to be adding one keyword, and the addition is NOT on the line where
we push to the vector (where the error is).

Also: Try accessing `vec0` after having called `fill_vec()`. See what happens!"""

[[exercises]]
name = "move_semantics2"
path = "exercises/move_semantics/move_semantics2.rs"
mode = "test"
hint = """
When running this exercise for the first time, you'll notice an error about
"borrow of moved value". In Rust, when an argument is passed to a function and
it's not explicitly returned, you can't use the original variable anymore.
We call this "moving" a variable. When we pass `vec0` into `fill_vec`, it's being
"moved" into `vec1`, meaning we can't access `vec0` anymore after the fact.
Rust provides a couple of different ways to mitigate this issue, feel free to try them all:
1. You could make another, separate version of the data that's in `vec0` and pass that
   to `fill_vec` instead.
2. Make `fill_vec` borrow its argument instead of taking ownership of it,
   and then copy the data within the function (`vec.clone()`) in order to return an owned
   `Vec<i32>`.
"""

[[exercises]]
name = "move_semantics3"
path = "exercises/move_semantics/move_semantics3.rs"
mode = "test"
hint = """
The difference between this one and the previous ones is that the first line
of `fn fill_vec` that had `let mut vec = vec;` is no longer there. You can,
instead of adding that line back, add `mut` in one place that will change
an existing binding to be a mutable binding instead of an immutable one :)"""

[[exercises]]
name = "move_semantics4"
path = "exercises/move_semantics/move_semantics4.rs"
mode = "test"
hint = """
Stop reading whenever you feel like you have enough direction :) Or try
doing one step and then fixing the compiler errors that result!
So the end goal is to:
   - get rid of the first line in main that creates the new vector
   - so then `vec0` doesn't exist, so we can't pass it to `fill_vec`
   - `fill_vec` has had its signature changed, which our call should reflect
   - since we're not creating a new vec in `main` anymore, we need to create
     a new vec in `fill_vec`, and fill it with the expected values"""

[[exercises]]
name = "move_semantics5"
path = "exercises/move_semantics/move_semantics5.rs"
mode = "compile"
hint = """
Carefully reason about the range in which each mutable reference is in
scope. Does it help to update the value of referent (x) immediately after
the mutable reference is taken? Read more about 'Mutable References'
in the book's section References and Borrowing':
https://doc.rust-lang.org/book/ch04-02-references-and-borrowing.html#mutable-references.
"""

[[exercises]]
name = "move_semantics6"
path = "exercises/move_semantics/move_semantics6.rs"
mode = "compile"
hint = """
To find the answer, you can consult the book section "References and Borrowing":
https://doc.rust-lang.org/stable/book/ch04-02-references-and-borrowing.html
The first problem is that `get_char` is taking ownership of the string.
So `data` is moved and can't be used for `string_uppercase`
`data` is moved to `get_char` first, meaning that `string_uppercase` cannot manipulate the data.
Once you've fixed that, `string_uppercase`'s function signature will also need to be adjusted.
Can you figure out how?

Another hint: it has to do with the `&` character."""

# STRUCTS

[[exercises]]
name = "structs1"
path = "exercises/structs/structs1.rs"
mode = "test"
hint = """
Rust has more than one type of struct. Three actually, all variants are used to package related data together.
There are normal (or classic) structs. These are named collections of related data stored in fields.
Tuple structs are basically just named tuples.
Finally, Unit-like structs. These don't have any fields and are useful for generics.

In this exercise you need to complete and implement one of each kind.
Read more about structs in The Book: https://doc.rust-lang.org/book/ch05-01-defining-structs.html"""

[[exercises]]
name = "structs2"
path = "exercises/structs/structs2.rs"
mode = "test"
hint = """
Creating instances of structs is easy, all you need to do is assign some values to its fields.
There are however some shortcuts that can be taken when instantiating structs.
Have a look in The Book, to find out more: https://doc.rust-lang.org/stable/book/ch05-01-defining-structs.html#creating-instances-from-other-instances-with-struct-update-syntax"""

[[exercises]]
name = "structs3"
path = "exercises/structs/structs3.rs"
mode = "test"
hint = """
For is_international: What makes a package international? Seems related to the places it goes through right?

For get_fees: This method takes an additional argument, is there a field in the Package struct that this relates to?

Have a look in The Book, to find out more about method implementations: https://doc.rust-lang.org/book/ch05-03-method-syntax.html"""

# ENUMS

[[exercises]]
name = "enums1"
path = "exercises/enums/enums1.rs"
mode = "compile"
hint = "No hints this time ;)"

[[exercises]]
name = "enums2"
path = "exercises/enums/enums2.rs"
mode = "compile"
hint = """
You can create enumerations that have different variants with different types
such as no data, anonymous structs, a single string, tuples, ...etc"""

[[exercises]]
name = "enums3"
path = "exercises/enums/enums3.rs"
mode = "test"
hint = """
As a first step, you can define enums to compile this code without errors.
and then create a match expression in `process()`.
Note that you need to deconstruct some message variants
in the match expression to get value in the variant."""

# STRINGS

[[exercises]]
name = "strings1"
path = "exercises/strings/strings1.rs"
mode = "compile"
hint = """
The `current_favorite_color` function is currently returning a string slice with the `'static`
lifetime. We know this because the data of the string lives in our code itself -- it doesn't
come from a file or user input or another program -- so it will live as long as our program
lives. But it is still a string slice. There's one way to create a `String` by converting a
string slice covered in the Strings chapter of the book, and another way that uses the `From`
trait."""

[[exercises]]
name = "strings2"
path = "exercises/strings/strings2.rs"
mode = "compile"
hint = """
Yes, it would be really easy to fix this by just changing the value bound to `word` to be a
string slice instead of a `String`, wouldn't it?? There is a way to add one character to the
<<<<<<< HEAD
if statement, though, that will coerce the `String` into a string slice.
=======
line with the function call `is_a_color_word`, though, that will coerce the `String` into a
string slice.
>>>>>>> abc30130

Side note: If you're interested in learning about how this kind of reference conversion works, you can jump ahead in the book and read this part in the smart pointers chapter: https://doc.rust-lang.org/stable/book/ch15-02-deref.html#implicit-deref-coercions-with-functions-and-methods"""

[[exercises]]
name = "strings3"
path = "exercises/strings/strings3.rs"
mode = "test"
hint = """
There's tons of useful standard library functions for strings. Let's try and use some of
them: <https://doc.rust-lang.org/std/string/struct.String.html#method.trim>!

For the compose_me method: You can either use the `format!` macro, or convert the string
slice into an owned string, which you can then freely extend."""

[[exercises]]
name = "strings4"
path = "exercises/strings/strings4.rs"
mode = "compile"
hint = "No hints this time ;)"

# MODULES

[[exercises]]
name = "modules1"
path = "exercises/modules/modules1.rs"
mode = "compile"
hint = """
Everything is private in Rust by default-- but there's a keyword we can use
to make something public! The compiler error should point to the thing that
needs to be public."""

[[exercises]]
name = "modules2"
path = "exercises/modules/modules2.rs"
mode = "compile"
hint = """
The delicious_snacks module is trying to present an external interface that is
different than its internal structure (the `fruits` and `veggies` modules and
associated constants). Complete the `use` statements to fit the uses in main and
find the one keyword missing for both constants.
Learn more at https://doc.rust-lang.org/book/ch07-04-bringing-paths-into-scope-with-the-use-keyword.html#re-exporting-names-with-pub-use"""

[[exercises]]
name = "modules3"
path = "exercises/modules/modules3.rs"
mode = "compile"
hint = """
UNIX_EPOCH and SystemTime are declared in the std::time module. Add a use statement
for these two to bring them into scope. You can use nested paths or the glob
operator to bring these two in using only one line."""

# HASHMAPS

[[exercises]]
name = "hashmaps1"
path = "exercises/hashmaps/hashmaps1.rs"
mode = "test"
hint = """
Hint 1: Take a look at the return type of the function to figure out
  the type for the `basket`.
Hint 2: Number of fruits should be at least 5. And you have to put
  at least three different types of fruits.
"""

[[exercises]]
name = "hashmaps2"
path = "exercises/hashmaps/hashmaps2.rs"
mode = "test"
hint = """
Use the `entry()` and `or_insert()` methods of `HashMap` to achieve this.
Learn more at https://doc.rust-lang.org/stable/book/ch08-03-hash-maps.html#only-inserting-a-value-if-the-key-has-no-value
"""

[[exercises]]
name = "hashmaps3"
path = "exercises/hashmaps/hashmaps3.rs"
mode = "test"
hint = """
Hint 1: Use the `entry()` and `or_insert()` methods of `HashMap` to insert entries corresponding to each team in the scores table.
Learn more at https://doc.rust-lang.org/stable/book/ch08-03-hash-maps.html#only-inserting-a-value-if-the-key-has-no-value
Hint 2: If there is already an entry for a given key, the value returned by `entry()` can be updated based on the existing value.
Learn more at https://doc.rust-lang.org/book/ch08-03-hash-maps.html#updating-a-value-based-on-the-old-value
"""

# QUIZ 2

[[exercises]]
name = "quiz2"
path = "exercises/quiz2.rs"
mode = "test"
hint = "No hints this time ;)"

# OPTIONS

[[exercises]]
name = "options1"
path = "exercises/options/options1.rs"
mode = "test"
hint = """
Options can have a Some value, with an inner value, or a None value, without an inner value.
There's multiple ways to get at the inner value, you can use unwrap, or pattern match. Unwrapping
is the easiest, but how do you do it safely so that it doesn't panic in your face later?"""

[[exercises]]
name = "options2"
path = "exercises/options/options2.rs"
mode = "test"
hint = """
check out:
https://doc.rust-lang.org/rust-by-example/flow_control/if_let.html
https://doc.rust-lang.org/rust-by-example/flow_control/while_let.html

Remember that Options can be stacked in if let and while let.
For example: Some(Some(variable)) = variable2
Also see Option::flatten
"""

[[exercises]]
name = "options3"
path = "exercises/options/options3.rs"
mode = "compile"
hint = """
The compiler says a partial move happened in the `match`
statement. How can this be avoided? The compiler shows the correction
needed. After making the correction as suggested by the compiler, do
read: https://doc.rust-lang.org/std/keyword.ref.html"""

# ERROR HANDLING

[[exercises]]
name = "errors1"
path = "exercises/error_handling/errors1.rs"
mode = "test"
hint = """
`Ok` and `Err` are one of the variants of `Result`, so what the tests are saying
is that `generate_nametag_text` should return a `Result` instead of an
`Option`.

To make this change, you'll need to:
   - update the return type in the function signature to be a Result<String, String> that
     could be the variants `Ok(String)` and `Err(String)`
   - change the body of the function to return `Ok(stuff)` where it currently
     returns `Some(stuff)`
   - change the body of the function to return `Err(error message)` where it
     currently returns `None`"""

[[exercises]]
name = "errors2"
path = "exercises/error_handling/errors2.rs"
mode = "test"
hint = """
One way to handle this is using a `match` statement on
`item_quantity.parse::<i32>()` where the cases are `Ok(something)` and
`Err(something)`. This pattern is very common in Rust, though, so there's
a `?` operator that does pretty much what you would make that match statement
do for you! Take a look at this section of the Error Handling chapter:
https://doc.rust-lang.org/book/ch09-02-recoverable-errors-with-result.html#a-shortcut-for-propagating-errors-the--operator
and give it a try!"""

[[exercises]]
name = "errors3"
path = "exercises/error_handling/errors3.rs"
mode = "compile"
hint = """
If other functions can return a `Result`, why shouldn't `main`? It's a fairly common
convention to return something like Result<(), ErrorType> from your main function.
The unit (`()`) type is there because nothing is really needed in terms of positive
results."""

[[exercises]]
name = "errors4"
path = "exercises/error_handling/errors4.rs"
mode = "test"
hint = """
`PositiveNonzeroInteger::new` is always creating a new instance and returning an `Ok` result.
It should be doing some checking, returning an `Err` result if those checks fail, and only
returning an `Ok` result if those checks determine that everything is... okay :)"""

[[exercises]]
name = "errors5"
path = "exercises/error_handling/errors5.rs"
mode = "compile"
hint = """
There are two different possible `Result` types produced within `main()`, which are
propagated using `?` operators. How do we declare a return type from `main()` that allows both?

Under the hood, the `?` operator calls `From::from` on the error value to convert it to a boxed
trait object, a `Box<dyn error::Error>`. This boxed trait object is polymorphic, and since all
errors implement the `error::Error` trait, we can capture lots of different errors in one "Box"
object.

Check out this section of the book:
https://doc.rust-lang.org/book/ch09-02-recoverable-errors-with-result.html#a-shortcut-for-propagating-errors-the--operator

Read more about boxing errors:
https://doc.rust-lang.org/stable/rust-by-example/error/multiple_error_types/boxing_errors.html

Read more about using the `?` operator with boxed errors:
https://doc.rust-lang.org/stable/rust-by-example/error/multiple_error_types/reenter_question_mark.html
"""

[[exercises]]
name = "errors6"
path = "exercises/error_handling/errors6.rs"
mode = "test"
hint = """
This exercise uses a completed version of `PositiveNonzeroInteger` from
errors4.

Below the line that TODO asks you to change, there is an example of using
the `map_err()` method on a `Result` to transform one type of error into
another. Try using something similar on the `Result` from `parse()`. You
might use the `?` operator to return early from the function, or you might
use a `match` expression, or maybe there's another way!

You can create another function inside `impl ParsePosNonzeroError` to use
with `map_err()`.

Read more about `map_err()` in the `std::result` documentation:
https://doc.rust-lang.org/std/result/enum.Result.html#method.map_err"""

# Generics

[[exercises]]
name = "generics1"
path = "exercises/generics/generics1.rs"
mode = "compile"
hint = """
Vectors in Rust make use of generics to create dynamically sized arrays of any type.
You need to tell the compiler what type we are pushing onto this vector."""

[[exercises]]
name = "generics2"
path = "exercises/generics/generics2.rs"
mode = "test"
hint = """
Currently we are wrapping only values of type 'u32'.
Maybe we could update the explicit references to this data type somehow?

If you are still stuck https://doc.rust-lang.org/stable/book/ch10-01-syntax.html#in-method-definitions
"""

# TRAITS

[[exercises]]
name = "traits1"
path = "exercises/traits/traits1.rs"
mode = "test"
hint = """
A discussion about Traits in Rust can be found at:
https://doc.rust-lang.org/book/ch10-02-traits.html
"""

[[exercises]]
name = "traits2"
path = "exercises/traits/traits2.rs"
mode = "test"
hint = """
Notice how the trait takes ownership of 'self',and returns `Self`.
Try mutating the incoming string vector. Have a look at the tests to see
what the result should look like!

Vectors provide suitable methods for adding an element at the end. See
the documentation at: https://doc.rust-lang.org/std/vec/struct.Vec.html"""

[[exercises]]
name = "traits3"
path = "exercises/traits/traits3.rs"
mode = "test"
hint = """
Traits can have a default implementation for functions. Structs that implement
the trait can then use the default version of these functions if they choose not
implement the function themselves.

See the documentation at: https://doc.rust-lang.org/book/ch10-02-traits.html#default-implementations
"""

[[exercises]]
name = "traits4"
path = "exercises/traits/traits4.rs"
mode = "test"
hint = """
Instead of using concrete types as parameters you can use traits. Try replacing the
'??' with 'impl <what goes here?>'

See the documentation at: https://doc.rust-lang.org/book/ch10-02-traits.html#traits-as-parameters
"""

[[exercises]]
name = "traits5"
path = "exercises/traits/traits5.rs"
mode = "compile"
hint = """
To ensure a parameter implements multiple traits use the '+ syntax'. Try replacing the
'??' with 'impl <> + <>'.

See the documentation at: https://doc.rust-lang.org/book/ch10-02-traits.html#specifying-multiple-trait-bounds-with-the--syntax
"""

# QUIZ 3

[[exercises]]
name = "quiz3"
path = "exercises/quiz3.rs"
mode = "test"
hint = """
To find the best solution to this challenge you're going to need to think back to your
knowledge of traits, specifically Trait Bound Syntax -  you may also need this: `use std::fmt::Display;`."""

# LIFETIMES

[[exercises]]
name = "lifetimes1"
path = "exercises/lifetimes/lifetimes1.rs"
mode = "compile"
hint = """
Let the compiler guide you. Also take a look at the book if you need help:
https://doc.rust-lang.org/book/ch10-03-lifetime-syntax.html"""

[[exercises]]
name = "lifetimes2"
path = "exercises/lifetimes/lifetimes2.rs"
mode = "compile"
hint = """
Remember that the generic lifetime 'a will get the concrete lifetime that is equal to the smaller of the lifetimes of x and y.
You can take at least two paths to achieve the desired result while keeping the inner block:
1. Move the string2 declaration to make it live as long as string1 (how is result declared?)
2. Move println! into the inner block"""

[[exercises]]
name = "lifetimes3"
path = "exercises/lifetimes/lifetimes3.rs"
mode = "compile"
hint = """
If you use a lifetime annotation in a struct's fields, where else does it need to be added?"""

# TESTS

[[exercises]]
name = "tests1"
path = "exercises/tests/tests1.rs"
mode = "test"
hint = """
You don't even need to write any code to test -- you can just test values and run that, even
though you wouldn't do that in real life :) `assert!` is a macro that needs an argument.
Depending on the value of the argument, `assert!` will do nothing (in which case the test will
pass) or `assert!` will panic (in which case the test will fail). So try giving different values
to `assert!` and see which ones compile, which ones pass, and which ones fail :)"""

[[exercises]]
name = "tests2"
path = "exercises/tests/tests2.rs"
mode = "test"
hint = """
Like the previous exercise, you don't need to write any code to get this test to compile and
run. `assert_eq!` is a macro that takes two arguments and compares them. Try giving it two
values that are equal! Try giving it two arguments that are different! Try giving it two values
that are of different types! Try switching which argument comes first and which comes second!"""

[[exercises]]
name = "tests3"
path = "exercises/tests/tests3.rs"
mode = "test"
hint = """
You can call a function right where you're passing arguments to `assert!` -- so you could do
something like `assert!(having_fun())`. If you want to check that you indeed get false, you
can negate the result of what you're doing using `!`, like `assert!(!having_fun())`."""

[[exercises]]
name = "tests4"
path = "exercises/tests/tests4.rs"
mode = "test"
hint = """
We expect method `Rectangle::new()` to panic for negative values.
To handle that you need to add a special attribute to the test function.
You can refer to the docs:
https://doc.rust-lang.org/stable/book/ch11-01-writing-tests.html#checking-for-panics-with-should_panic"""

# STANDARD LIBRARY TYPES

[[exercises]]
name = "iterators1"
path = "exercises/iterators/iterators1.rs"
mode = "compile"
hint = """
Step 1:
We need to apply something to the collection `my_fav_fruits` before we start to go through
it. What could that be? Take a look at the struct definition for a vector for inspiration:
https://doc.rust-lang.org/std/vec/struct.Vec.html
Step 2 & step 3:
Very similar to the lines above and below. You've got this!
Step 4:
An iterator goes through all elements in a collection, but what if we've run out of
elements? What should we expect here? If you're stuck, take a look at
https://doc.rust-lang.org/std/iter/trait.Iterator.html for some ideas.
"""

[[exercises]]
name = "iterators2"
path = "exercises/iterators/iterators2.rs"
mode = "test"
hint = """
Step 1
The variable `first` is a `char`. It needs to be capitalized and added to the
remaining characters in `c` in order to return the correct `String`.
The remaining characters in `c` can be viewed as a string slice using the
`as_str` method.
The documentation for `char` contains many useful methods.
https://doc.rust-lang.org/std/primitive.char.html

Step 2
Create an iterator from the slice. Transform the iterated values by applying
the `capitalize_first` function. Remember to collect the iterator.

Step 3.
This is surprisingly similar to the previous solution. Collect is very powerful
and very general. Rust just needs to know the desired type."""

[[exercises]]
name = "iterators3"
path = "exercises/iterators/iterators3.rs"
mode = "test"
hint = """
The divide function needs to return the correct error when even division is not
possible.

The division_results variable needs to be collected into a collection type.

The result_with_list function needs to return a single Result where the success
case is a vector of integers and the failure case is a DivisionError.

The list_of_results function needs to return a vector of results.

See https://doc.rust-lang.org/std/iter/trait.Iterator.html#method.collect for how
the `FromIterator` trait is used in `collect()`. This trait is REALLY powerful! It
can make the solution to this exercise infinitely easier."""

[[exercises]]
name = "iterators4"
path = "exercises/iterators/iterators4.rs"
mode = "test"
hint = """
In an imperative language, you might write a for loop that updates
a mutable variable. Or, you might write code utilizing recursion
and a match clause. In Rust you can take another functional
approach, computing the factorial elegantly with ranges and iterators.

Hint 2: Check out the `fold` and `rfold` methods!"""

[[exercises]]
name = "iterators5"
path = "exercises/iterators/iterators5.rs"
mode = "test"
hint = """
The documentation for the std::iter::Iterator trait contains numerous methods
that would be helpful here.

The collection variable in count_collection_iterator is a slice of HashMaps. It
needs to be converted into an iterator in order to use the iterator methods.

The fold method can be useful in the count_collection_iterator function.

For a further challenge, consult the documentation for Iterator to find
a different method that could make your code more compact than using fold."""

# SMART POINTERS

[[exercises]]
name = "box1"
path = "exercises/smart_pointers/box1.rs"
mode = "test"
hint = """
Step 1
The compiler's message should help: since we cannot store the value of the actual type
when working with recursive types, we need to store a reference (pointer) to its value.
We should, therefore, place our `List` inside a `Box`. More details in the book here:
https://doc.rust-lang.org/book/ch15-01-box.html#enabling-recursive-types-with-boxes

Step 2
Creating an empty list should be fairly straightforward (hint: peek at the assertions).
For a non-empty list keep in mind that we want to use our Cons "list builder".
Although the current list is one of integers (i32), feel free to change the definition
and try other types!
"""

[[exercises]]
name = "rc1"
path = "exercises/smart_pointers/rc1.rs"
mode = "compile"
hint = """
This is a straightforward exercise to use the Rc<T> type. Each Planet has
ownership of the Sun, and uses Rc::clone() to increment the reference count of the Sun.
After using drop() to move the Planets out of scope individually, the reference count goes down.
In the end the sun only has one reference again, to itself. See more at:
https://doc.rust-lang.org/book/ch15-04-rc.html

* Unfortunately Pluto is no longer considered a planet :(
"""

[[exercises]]
name = "arc1"
path = "exercises/smart_pointers/arc1.rs"
mode = "compile"
hint = """
Make `shared_numbers` be an `Arc` from the numbers vector. Then, in order
to avoid creating a copy of `numbers`, you'll need to create `child_numbers`
inside the loop but still in the main thread.

`child_numbers` should be a clone of the Arc of the numbers instead of a
thread-local copy of the numbers.

This is a simple exercise if you understand the underlying concepts, but if this
is too much of a struggle, consider reading through all of Chapter 16 in the book:
https://doc.rust-lang.org/stable/book/ch16-00-concurrency.html
"""

[[exercises]]
name = "cow1"
path = "exercises/smart_pointers/cow1.rs"
mode = "test"
hint = """
If Cow already owns the data it doesn't need to clone it when to_mut() is called.

Check out https://doc.rust-lang.org/std/borrow/enum.Cow.html for documentation
on the `Cow` type.
"""

# THREADS

[[exercises]]
name = "threads1"
path = "exercises/threads/threads1.rs"
mode = "compile"
hint = """
`JoinHandle` is a struct that is returned from a spawned thread:
https://doc.rust-lang.org/std/thread/fn.spawn.html

A challenge with multi-threaded applications is that the main thread can
finish before the spawned threads are completed.
https://doc.rust-lang.org/book/ch16-01-threads.html#waiting-for-all-threads-to-finish-using-join-handles

Use the JoinHandles to wait for each thread to finish and collect their results.
https://doc.rust-lang.org/std/thread/struct.JoinHandle.html
"""

[[exercises]]
name = "threads2"
path = "exercises/threads/threads2.rs"
mode = "compile"
hint = """
`Arc` is an Atomic Reference Counted pointer that allows safe, shared access
to **immutable** data. But we want to *change* the number of `jobs_completed`
so we'll need to also use another type that will only allow one thread to
mutate the data at a time. Take a look at this section of the book:
https://doc.rust-lang.org/book/ch16-03-shared-state.html#atomic-reference-counting-with-arct
and keep reading if you'd like more hints :)


Do you now have an `Arc` `Mutex` `JobStatus` at the beginning of main? Like:
`let status = Arc::new(Mutex::new(JobStatus { jobs_completed: 0 }));`
Similar to the code in the example in the book that happens after the text
that says "Sharing a Mutex<T> Between Multiple Threads". If not, give that a try! If you
do and would like more hints, keep reading!!


Make sure neither of your threads are holding onto the lock of the mutex
while they are sleeping, since this will prevent the other thread from
being allowed to get the lock. Locks are automatically released when
they go out of scope.

If you've learned from the sample solutions, I encourage you to come
back to this exercise and try it again in a few days to reinforce
what you've learned :)"""

[[exercises]]
name = "threads3"
path = "exercises/threads/threads3.rs"
mode = "compile"
hint = """
An alternate way to handle concurrency between threads is to use
a mpsc (multiple producer, single consumer) channel to communicate.
With both a sending end and a receiving end, it's possible to
send values in one thread and receive them in another.
Multiple producers are possible by using clone() to create a duplicate
of the original sending end.
See https://doc.rust-lang.org/book/ch16-02-message-passing.html for more info.
"""

# MACROS

[[exercises]]
name = "macros1"
path = "exercises/macros/macros1.rs"
mode = "compile"
hint = """
When you call a macro, you need to add something special compared to a
regular function call. If you're stuck, take a look at what's inside
`my_macro`."""

[[exercises]]
name = "macros2"
path = "exercises/macros/macros2.rs"
mode = "compile"
hint = """
Macros don't quite play by the same rules as the rest of Rust, in terms of
what's available where.

Unlike other things in Rust, the order of "where you define a macro" versus
"where you use it" actually matters."""

[[exercises]]
name = "macros3"
path = "exercises/macros/macros3.rs"
mode = "compile"
hint = """
In order to use a macro outside of its module, you need to do something
special to the module to lift the macro out into its parent.

The same trick also works on "extern crate" statements for crates that have
exported macros, if you've seen any of those around."""

[[exercises]]
name = "macros4"
path = "exercises/macros/macros4.rs"
mode = "compile"
hint = """
You only need to add a single character to make this compile.
The way macros are written, it wants to see something between each
"macro arm", so it can separate them.

That's all the macro exercises we have in here, but it's barely even
scratching the surface of what you can do with Rust's macros. For a more
thorough introduction, you can have a read through the little book of Rust
macros: https://veykril.github.io/tlborm/"""

#  CLIPPY

[[exercises]]
name = "clippy1"
path = "exercises/clippy/clippy1.rs"
mode = "clippy"
hint = """
Rust stores the highest precision version of any long or infinite precision
mathematical constants in the Rust standard library.
https://doc.rust-lang.org/stable/std/f32/consts/index.html

We may be tempted to use our own approximations for certain mathematical constants,
but clippy recognizes those imprecise mathematical constants as a source of
potential error.
See the suggestions of the clippy warning in compile output and use the
appropriate replacement constant from std::f32::consts..."""

[[exercises]]
name = "clippy2"
path = "exercises/clippy/clippy2.rs"
mode = "clippy"
hint = """
`for` loops over Option values are more clearly expressed as an `if let`"""

[[exercises]]
name = "clippy3"
path = "exercises/clippy/clippy3.rs"
mode = "clippy"
hint = "No hints this time!"

# TYPE CONVERSIONS

[[exercises]]
name = "using_as"
path = "exercises/conversions/using_as.rs"
mode = "test"
hint = """
Use the `as` operator to cast one of the operands in the last line of the
`average` function into the expected return type."""

[[exercises]]
name = "from_into"
path = "exercises/conversions/from_into.rs"
mode = "test"
hint = """
Follow the steps provided right before the `From` implementation"""

[[exercises]]
name = "from_str"
path = "exercises/conversions/from_str.rs"
mode = "test"
hint = """
The implementation of FromStr should return an Ok with a Person object,
or an Err with an error if the string is not valid.

This is almost like the `from_into` exercise, but returning errors instead
of falling back to a default value.

Look at the test cases to see which error variants to return.

Another hint: You can use the `map_err` method of `Result` with a function
or a closure to wrap the error from `parse::<usize>`.

Yet another hint: If you would like to propagate errors by using the `?`
operator in your solution, you might want to look at
https://doc.rust-lang.org/stable/rust-by-example/error/multiple_error_types/reenter_question_mark.html
"""

[[exercises]]
name = "try_from_into"
path = "exercises/conversions/try_from_into.rs"
mode = "test"
hint = """
Follow the steps provided right before the `TryFrom` implementation.
You can also use the example at https://doc.rust-lang.org/std/convert/trait.TryFrom.html

Is there an implementation of `TryFrom` in the standard library that
can both do the required integer conversion and check the range of the input?

Another hint: Look at the test cases to see which error variants to return.

Yet another hint: You can use the `map_err` or `or` methods of `Result` to
convert errors.

Yet another hint: If you would like to propagate errors by using the `?`
operator in your solution, you might want to look at
https://doc.rust-lang.org/stable/rust-by-example/error/multiple_error_types/reenter_question_mark.html

Challenge: Can you make the `TryFrom` implementations generic over many integer types?"""

[[exercises]]
name = "as_ref_mut"
path = "exercises/conversions/as_ref_mut.rs"
mode = "test"
hint = """
Add AsRef<str> or AsMut<u32> as a trait bound to the functions."""<|MERGE_RESOLUTION|>--- conflicted
+++ resolved
@@ -444,12 +444,7 @@
 hint = """
 Yes, it would be really easy to fix this by just changing the value bound to `word` to be a
 string slice instead of a `String`, wouldn't it?? There is a way to add one character to the
-<<<<<<< HEAD
 if statement, though, that will coerce the `String` into a string slice.
-=======
-line with the function call `is_a_color_word`, though, that will coerce the `String` into a
-string slice.
->>>>>>> abc30130
 
 Side note: If you're interested in learning about how this kind of reference conversion works, you can jump ahead in the book and read this part in the smart pointers chapter: https://doc.rust-lang.org/stable/book/ch15-02-deref.html#implicit-deref-coercions-with-functions-and-methods"""
 
