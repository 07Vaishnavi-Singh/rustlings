--- conflicted
+++ resolved
@@ -260,13 +260,8 @@
 path = "exercises/vecs/vecs2.rs"
 mode = "test"
 hint = """
-<<<<<<< HEAD
 Hint 1: In the code, the variable `element` represents an item from the Vec as it is being iterated.
 Can you try multiplying this?
-=======
-Hint 1: `element` is each element from the Vec as they are being iterated. Can you
-try multiplying this?
->>>>>>> 0282da68
 
 Hint 2: For the first function, there's a way to directly access the numbers stored
 in the Vec, using the * dereference operator. You can both access and write to the
